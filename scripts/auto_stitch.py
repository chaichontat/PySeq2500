--- conflicted
+++ resolved
@@ -12,9 +12,6 @@
 import imageio
 
 
-<<<<<<< HEAD
-def wait_for_new_images(log_path, im_path, n_old_images, sleep_time = 100):
-=======
 if __name__ == '__main__':
     main()
 
@@ -29,16 +26,11 @@
         im_command = ['findstr', 'Imaging completed', log_path]
         end_command =  ['findstr', 'PySeq::Shutting down', log_path]
 
->>>>>>> 659174c8
     ftime = time.asctime(time.localtime(time.time()))
     print(ftime,' - Waiting for new images')
     new_images = False
     while not new_images:
-<<<<<<< HEAD
-        output = subprocess.run(['findstr', 'Imaging completed', log_path], stdout=subprocess.PIPE).stdout.decode('utf-8')
-=======
-        output = subprocess.run(command, stdout=subprocess.PIPE).stdout.decode('utf-8')
->>>>>>> 659174c8
+        output = subprocess.run(im_command, stdout=subprocess.PIPE).stdout.decode('utf-8')
         image_count = output.count('\r\n')
         if image_count > n_old_images:
             new_images = True
@@ -86,18 +78,11 @@
                     for c in set(df_o.c):
                         df_x = df_o[df_o.c == c]
                         # Make full resolution images
-<<<<<<< HEAD
                         ftime = time.asctime(time.localtime(time.time()))
                         im_name = 'c'+str(c)+'_'+s+'_r'+str(r)+'.tiff'
                         print(ftime, ' - Making ' + im_name)
                         plane = ia.make_image(im_path, df_x, compensation)
                         imageio.imwrite(join(stitch_path, im_name), plane)
-=======
-                        im_name = 'c'+str(c)+'_'+s+'_r'+str(r)+'_o'+str(o)
-                        print('Making ' + im_name)
-                        plane = ia.make_image(im_path, df_x, comp)
-                        imageio.imwrite(join(stitch_path, im_name+'.tiff'), plane)
->>>>>>> 659174c8
                         # Make thumbnails
                         plane, scale = ia.stitch(im_path, df_x, scaled = True)
                         plane = ia.normalize(plane, scale)
