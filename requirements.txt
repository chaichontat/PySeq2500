--- conflicted
+++ resolved
@@ -2,15 +2,6 @@
 numpy
 scipy
 imageio
-<<<<<<< HEAD
-dask
-xarray
-zarr
-qtpy
-napari
-tabulate
-scikit-image>=0.17
-=======
 scikit-image
 dask
 xarray
@@ -18,5 +9,4 @@
 qtpy
 zarr
 pyqt5
-PySide2
->>>>>>> 0ecb7c98
+PySide2