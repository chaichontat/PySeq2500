#!/usr/bin/python
"""Illumina HiSeq 2500 System :: Z-STAGE

   Uses commands found on `hackteria
   <www.hackteria.org/wiki/HiSeq2000_-_Next_Level_Hacking>`_

   The zstage can be moved up and down by 3 independent tilt motors. Each tilt
   motor can from step positions 0 to 25000. Initially, all of the tilt motors
   in the zstage are homed to step position 0. Lower step positions are down,
   and higher step positions are up. Each tilt motor step is about 1.5 microns.
   These motors are not precise and not repeatable. That is they are not
   expected to go to the exact step position and they are not expected to go to
   the same position over and over again.

**Example:**

.. code-block:: python

    #Create zstage
    import pyseq
    zstage = pyseq.zstage.Zstage('COM10')
    #Initialize zstage
    zstage.initialize()
    #Move all tilt motors on zstage to absolute step position 21000
    zstage.move([21000, 21000, 21000])
    [21000, 21000, 21000]

"""


import time


class Zstage():
    """Illumina HiSeq 2500 System :: Z-STAGE

       **Attributes:**
        - spum (float): Number of zstage steps per micron.
        - position ([int, int, int]): A list with absolute positions of each tilt
          motor in steps.
        - motors ([int, int, int]): Motor ids.
        - tolerance (int): Maximum step error allowed, default is 2.
        - min_z (int): Minimum zstage step position.
        - max_z (int): Maximum safe zstage step position.
        - xstep ([int, int, int]): Xstage position of the respective motors.
        - ystep ([int, int, int]): Ystage position of the respective motors.
        - image_step (int): Initial step position of motors for imaging
        - logger (logger): Logger for messaging.
        - focus_pos (int): Step used used for imaging.
        - active (bool): Flag to enable/disable z stage movements.

    """


    def __init__(self, fpga, logger = None):
        """The constructor for the zstage.

           **Parameters:**
           - fpga (fpga object): The Illumina HiSeq 2500 System :: FPGA.
           - logger (log, optional): The log file to write communication with the
             zstage to.

           **Returns:**
           zstage object: A zstage object to control the zstage.

        """

        self.fpga = fpga
        self.min_z = 0
        self.max_z = 25000
        self.spum = 0.656                                                       #steps per um
        self.suffix = '\n'
        self.position = [0, 0, 0]
        self.motors = ['1','2','3']
        self.logger = logger
        self.tolerance = 2
        #self.xstep = [-10060, -10060, 44990]                                    # x step position of motors
        #self.ystep = [-2580000, 5695000, 4070000]                               # y step position of motors
        self.xstep = [-447290,   16770, -179390]
        self.ystep = [-10362000, -61867000, 73152000]
        self.focus_pos = 21500                                                  # rough focus position
        self.active = True


    def initialize(self):
        """Initialize the zstage."""

        homed = False
        #Home Motors
        if self.active and not homed:
            for i in range(3):
                response = self.command('T' + self.motors[i] + 'HM')
                # Need to read 2 lines
                reponse = self.fpga.serial_port.readline()
                if self.logger is not None:
<<<<<<< HEAD
                    self.logger.info('Zstage'+'::rcvd::'+response)
=======
                    self.logger.info('Zstage::rcvd::'+response)
>>>>>>> 238e1ce7
                else:
                    print(response)

            #Wait till they stop
            position = self.check_position()

            # Clear motor count registers
            for i in range(3):
                response = self.command('T' + self.motors[i] + 'CR')

            # Update position
            position = self.check_position()

            #Check if homed correctly
            if self.in_position([0,0,0]):
                homed = True
            # for i in range(3):
            #     response = self.command('T' + self.motors[i] + 'RD')[5:]
            #     print(response)
            #     self.position[i] = int(response[5:])                          # Set position


    def command(self, text):
        """Send a serial command to the zstage and return the response.

           **Parameters:**
            - text (str): A command to send to the zstage.

           **Returns:**
            - str: The response from the zstage.

        """

        response = self.fpga.command(text,'Zstage')
        #text = text + self.suffix
        #self.serial_port.write(text)                                            # Write to serial port
        #self.serial_port.flush()                                                # Flush serial port
        #response = self.serial_port.readline()
        # if self.logger is not None:
        #     self.logger.info('Zstage::txmt::'+text)
        #     self.logger.info('Zstage::rcvd::'+response)

        return  response


    def move(self, position):
        """Move all tilt motors to specified absolute step positions.

           **Parameters:**
            - position ([int, int, int]): List of absolute positions for each tilt
              motor.

           **Returns:**
            - [int, int, int]: List with absolute positions of each tilt motor
              after the move.

        """
        for i in range(3):
            if self.min_z <= position[i] <= self.max_z:
                if self.active:
                    self.command('T' + self.motors[i] + 'MOVETO ' +
                        str(position[i]))                                       # Move Absolute
            else:
                print("ZSTAGE can only move between " + str(self.min_z) +
                    ' and ' + str(self.max_z))

        return self.check_position()                                            # Check position

    # Check if Zstage motors are stopped and return their position
    def check_position(self):
        """Return a list with absolute positions of each tilt motor.

           **Returns:**
            - [int, int ,int]: List of absolution positions.

        """

        # Get Current position
        old_position = [0,0,0]
        for i in range(3):
            successful = True
            while successful:
                try:
                    old_position[i] = int(self.command('T' + self.motors[i] +
                        'RD')[5:])
                    successful = False
                except:
                    time.sleep(2)


        all_stopped = 0
        while all_stopped != 3:
            all_stopped = 0
            for i in range(3):
                successful = True
                while successful:
                    try:
                        new_position = int(self.command('T' + self.motors[i] +
                            'RD')[5:])                                          # Get current position
                        stopped = new_position == old_position[i]               # Compare old position to new position
                        all_stopped = all_stopped + stopped                     # all_stopped will = 3 if all 3 motors are in position
                        old_position[i] = new_position                          # Save new position
                        successful = False
                    except:
                        time.sleep(2)

        self.position = old_position                                            # Set position

        return self.position                                                    # Return position

    def in_position(self, position):
        """Return True if all motors are in position, False if not.

           **Parameters:**
            - position ([int,int,int]): List of motor positions to test.

           **Returns:**
            - bool: True if all motors are in position, False if not.

        """

        for i in range(3):
            if abs(position[i]-self.position[i]) <= self.tolerance:
                in_pos = True
            else:
                in_pos = False

        return in_pos

    def get_motor_points(self):
        """Return stage step coordinates tilt motors."""

        points = [[self.xstep[0], self.ystep[0], self.position[0]],
                  [self.xstep[1], self.ystep[1], self.position[1]],
                  [self.xstep[2], self.ystep[2], self.position[2]]]

        return points<|MERGE_RESOLUTION|>--- conflicted
+++ resolved
@@ -93,11 +93,7 @@
                 # Need to read 2 lines
                 reponse = self.fpga.serial_port.readline()
                 if self.logger is not None:
-<<<<<<< HEAD
-                    self.logger.info('Zstage'+'::rcvd::'+response)
-=======
                     self.logger.info('Zstage::rcvd::'+response)
->>>>>>> 238e1ce7
                 else:
                     print(response)
 
