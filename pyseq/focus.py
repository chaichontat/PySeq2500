#!/usr/bin/python
<<<<<<< HEAD
#import pandas as pd
=======
>>>>>>> 48d71648
import numpy as np
#from numpy.linalg import svd
from os import path, listdir, stat, remove
from os import name as os_name
from math import log2, ceil
from . import image_analysis as IA
from scipy import stats
from scipy.optimize import least_squares
import imageio
from io import BytesIO
import time
import configparser


def manual_focus(hs, flowcells):
    for AorB in flowcells:
        msg_prefix = 'Manual focus::'+AorB+'::'
        fc = flowcells[AorB]
        for section in fc.sections:
            hs.message(msg_prefix+section)
            # Move to center of section
            pos = fc.stage[section]
            hs.y.move(pos['y_center'])
            hs.x.move(pos['x_center'])
            hs.z.move(pos['z_pos'])
            hs.obj.move(hs.obj.focus_rough)

            # Move to focus filters
            for i, color in enumerate(hs.optics.colors):
                hs.optics.move_ex(color,hs.optics.focus_filters[i])

            # Take objective stack
            focus_stack = hs.obj_stack()
            if not hs.virtual:
                focus_stack = IA.HiSeqImages(image_path = hs.image_path,
                                             obj_stack=focus_stack,
                                             logger = hs.logger)
            #Correct background
            focus_stack.correct_background()

            # Calculate steps per frame
            spf = hs.obj.v*1000*hs.obj.spum*hs.cam1.getFrameInterval()          # steps/frame

            # Get auto focus objective step
            af = Autofocus(hs, pos)
            f_fs = af.format_focus(focus_stack.im)
            auto_frame = 'unknown'
            if f_fs is not False:
                auto_obj_pos = af.fit_mixed_gaussian(f_fs)
                if auto_obj_pos is not False:
                    # Convert objective step back to frame number
                    auto_frame = int(round((auto_obj_pos-hs.obj.focus_start)/spf))
            else:
                auto_frame = 'unknown'
            af.message('Stack most sharp at frame', auto_frame)

            hs.current_view = focus_stack

            # if os_name != 'posix':
            #     focus_stack.show()

            # Ask user what they think is the correct focus frame
            frame = None
            while frame is None:
                try:
                    hs.message('Choose in focus frame or input -1 to default to autofocus')
                    frame = input('In focus frame number: ')
                    frame = float(frame)

                    if 0 <= frame < len(focus_stack.im.frame):
                        if not userYN('Confirm in focus frame number is ', frame):
                            frame = None
                    else:
                        frame = None

                    if frame is None:
                        if userYN('Default to partial once autofocus'):
                            if userYN('Confirm default to partial once autofocus'):
                                frame = -1
                except:
                    frame = None

            hs.message(False,'Frame',frame,'was chosen.')
            focus_stack.stop = True
            while hs.current_view is not None:
                pass

            if frame > 0:
                #Convert frame to objective step
                obj_step = round(spf*frame + hs.obj.focus_start)
                hs.obj.set_velocity(5)
                hs.obj.move(obj_step)

                # Save objective step
                for c in range(fc.total_cycles+1):
                    write_obj_pos(hs, section, fc.cycle, step=obj_step)

def write_obj_pos(hs, section, cycle, step=None):
    """Write the objective position used at *cycle* number for *section*.

       The objective position is written to a config file. Each section in
       config file corresponds to a section name on a flowcell. Each item in a
       section is a cycle number with the objective position used to image at
       that cycle.

       **Parameters:**
       - hs (HiSeq): HiSeq Object
       - section (string): Name of the section.
       - cycle (int): Cycle number.
       - step (int): Focus objective position to save.

       **Returns:**
       - file: Handle of the config file.

     """

    section = str(section)
    cycle = str(cycle)
    focus_config = configparser.ConfigParser()
    config_path = path.join(hs.log_path, 'focus_config.cfg')
    if step is None:
        step = str(hs.obj.position)
    else:
        step = str(step)

    if path.exists(config_path):
        focus_config.read(config_path)

    if section not in focus_config.sections():
        focus_config.add_section(section)

    focus_config.set(section, cycle, step)

    with open(config_path, 'w') as configfile:
        focus_config.write(configfile)

    return configfile

def get_obj_pos(hs, section, cycle):
    """Read the objective position at *cycle* number for *section*.

       Used to specify/change the objective position used for imaging or
       re-autofocus on the section next imaging round. Specifying the objective
       position at a cycle prior to imaging will skip the autofocus routine and
       start imaging the section at the specified objective position. If using
       the 'partial once' or 'full once' autofocus routine and the objective
       position is specifed as None at a cycle prior to imaging, the previously
       used objective position will be discarded and a new objective position
       will be found with the autofocus routine.

       **Parameters:**
       - hs (HiSeq): HiSeq object
       - section (string): Name of the section.
       - cycle (int): Cycle number.

       **Returns:**
       - int: Objective position to use (or None if not specified)

     """

    section = str(section)
    cycle = str(cycle)
    focus_config = configparser.ConfigParser()
    obj_pos = None
    config_path = path.join(hs.log_path, 'focus_config.cfg')

    if path.exists(config_path):
        focus_config.read(config_path)
        if focus_config.has_option(section, cycle):
            try:
                obj_pos = int(focus_config.get(section, cycle))
                if hs.obj.min_z <= obj_pos <= hs.obj.max_z:
                    pass
                else:
                    obj_pos = None
            except:
                obj_pos = None

    return obj_pos


class Autofocus():
    """Autofocus.

       The autofocus will follow the routine set in hs.AF

       **Autofocus routines:**
        - full: Scan the entire section at a predetermined objective position,
          even if a previous in focus objective position was found. Use for
          small sections and the zstage has changed positions.
        - partial: Image only center of section at a predetermined objective
          position, even if a previous in focus objective position was found.
          Use for large sections and the zstage has changed positions.
        - full once: Scan the entire section at a predetermined objective
          position, only if a previous in focus objective position has not been
          found. Use for small sections and the zstage has not changed position.
        - partial once: Image only center of section at a predetermined
          objective position, only if a previous in focus objective position has
          not been found. Use for large sections and the zstage has not changed
          position.

       **Attributes:**
        - hs (HiSeq): HiSeq object.
        - pos_dict (int): Stage position information of the section.
        - rough_ims (HiSeqImages): Dataarray out of focus images of the section.
        - scale (int): Down scale factor for thumbnails.
        - logger (logger): Logger object to log communication with HiSeq.

    """

    def __init__(self, hs, pos_dict):
        """Constructor for the Autofocus object."""

        self.hs = hs
        self.pos_dict = pos_dict.copy()
        self.rough_ims = None
        self.scale = None
        self.logger = hs.logger

        if hs.virtual:
            self.image_path = hs.focus_data
        else:
            self.image_path = hs.image_path

    def partial_scan(self, image_name = 'RoughScan'):
        """Out of focus center scan of the section.

           The middle full length of the section is imaged at a predefined,
           probably out of focus, objective position. The channel images
           are scaled down (if the images are larger the 256 kb) and then
           normalized.

           **Parameters:**
            - image_name (str): Common name for images, default is 'RoughScan'.

           **Returns:**
            - bool: True if scan is succesful, False otherwise.


         """

        name_ = 'PartialScan::'
        hs = self.hs
        pos_dict = self.pos_dict
        self.pos_dict['x_initial'] = pos_dict['x_center']

        hs.x.move(pos_dict['x_center'])
        x_initial = hs.x.position
        y_initial = hs.y.position

        # Take rough focus image
        self.message(name_+'Scanning section')
        if hs.virtual:
            im_path = path.join(self.image_path, 'partial')
        else:
            im_path = self.image_path
        hs.scan(1, 1, pos_dict['n_frames'], image_name)
        hs.y.move(y_initial)
        hs.x.move(x_initial)

        # Scale & Normalize partial focus image
        self.message(name_+'Scaling & Normalizing images')
        im = IA.HiSeqImages(image_path = im_path, RoughScan=True)
        im.correct_background()
        im.downscale()
        self.rough_ims = im
        self.scale = im.im.attrs['scale']

        return len(im.filenames) > 0

    def full_scan(self, image_name = 'RoughScan'):
        """Scan entire out of focus section.

           The section is imaged at a predefined objective position. Multiple
           images comprising the section are stitched together and possiblly
           scaled down (if the images are larger the 256 kb) and then
           normalized.

           **Parameters:**
            - image_name (str): Common name for images, default is 'RoughScan'.

           **Returns:**
            - bool: True if scan is succesful, False otherwise

         """

        name_ = 'FullScan::'
        hs = self.hs
        pos_dict = self.pos_dict

        x_initial = hs.x.position
        y_initial = hs.y.position
        #n_tiles = ceil((pos_dict['x_final']-x_initial)/hs.x.spum/(hs.tile_width*1000))
        # Move to rough focus position
        #hs.obj.move(hs.obj.focus_rough)
        #z_pos = [hs.z.focus_pos, hs.z.focus_pos, hs.z.focus_pos]
        #hs.z.move(z_pos)
        # Take rough focus image
        self.message(name_+'Scanning section')
        if hs.virtual:
            im_path = path.join(self.image_path,'full')
        else:
            im_path = self.image_path
        hs.scan(pos_dict['n_tiles'], 1, pos_dict['n_frames'], image_name)
        hs.y.move(y_initial)
        hs.x.move(x_initial)

        # Stitch rough focus image
        self.message(name_+'Stitching & Normalizing images')
        im = IA.HiSeqImages(image_path = im_path, RoughScan=True)
        im.correct_background()
        im.remove_overlap(overlap=self.hs.overlap, direction=self.hs.overlap_dir)
        im.downscale()
        self.rough_ims = im
        self.scale = im.im.attrs['scale']

        return len(im.filenames) > 0

    def get_focus_data(self, px_points, n_markers):
        """Return stage position focal point at each pixel point.

           Loop through candidate focus *px_points*, and take an objective stack
           at each position until n_markers with an optimal objective position
           have been found.

           **Parameters:**
            - px_points (2xN array): Row x Column position of candidate focal points
            - n_markers (int): Number of focus markers to find

           **Returns:**
            - 4x*n_markers array*: X-stage step, Y-stage step, Obj step, and
              index of focal position.

        """

        hs = self.hs
        pos_dict = self.pos_dict
        scale = self.scale
        p2s = self.hs.px_to_step
        name_ = 'GetFocusData::'
        n_markers_ = n_markers

        focus_points = np.full((n_markers,4), -1)
        i = 0
        n_obj = 0
        focus_data = None

        while n_obj < n_markers_:
        # Take obj_stack at focus points until n_markers have been found
            px_pt = px_points[i,:]
            filename = str(pos_dict['x_center']) + str(pos_dict['y_center'])
            filename += '_r'+str(px_pt[0]) + '_c' + str(px_pt[1])

            [x_pos, y_pos] = p2s(px_pt[0], px_pt[1], pos_dict, scale)
            hs.y.move(y_pos)
            hs.x.move(x_pos)
            focus_stack = hs.obj_stack()
            if not hs.virtual:
                focus_stack = IA.HiSeqImages(image_path = self.image_path, 
                                             obj_stack=focus_stack)

            focus_stack.correct_background()

            f_fs = self.format_focus(focus_stack.im, filename = filename)
            if f_fs is not False:
               obj_pos = self.fit_mixed_gaussian(f_fs)
               if obj_pos:
                   self.message(name_+'Found focus point ', n_obj+1)
                   self.message(False, name_+'Point at x =', x_pos,
                                       'y =',y_pos,'obj =', obj_pos )

                   ##################################################################
                   # Save in focus frame
    ##               in_focus_frame = np.argmin(abs(f_fs[:,0]-obj_pos))
    ##               frame_name = '740_'+str(in_focus_frame)+'.jpeg'
    ##               z_pos = ''
    ##               for z in z_pos:
    ##                   z_pos += str(z) + '_'
    ##               os.rename(path.join(hs.image_path,frame_name), path.join(hs.image_path,
    ##                         z_pos+str(px_pt[0])+'_'+str(px_pt[1])+'.jpeg'))
                   ##################################################################

                   focus_points[n_obj,:] = [x_pos, y_pos, obj_pos, i]
                   n_obj += 1
               else:
                   self.message(False, name_+'No Focus at x =', x_pos,
                                                     'and y =',y_pos)

            # Check if at end of potential marker list
            if i == len(px_points)-1:
                focus_points = focus_points[focus_points[:,3]>-1,:]
                self.message(name_+'Only found',n_obj+1,'focus points')
                break
            else:
                i += 1

            # Check if focus positions are high quality
            del_j = []
            if hs.focus_tol:
                if n_obj == n_markers_:
                    fp = focus_points[:,2]
                    fp_med = np.median(fp, axis = None)
                    self.message(False, name_,'Median objective focus step::', fp_med)
                    for j, fp_ in enumerate(fp):
                        if abs(fp_-fp_med) > hs.obj.spum*hs.focus_tol:
                            del_j.append(j)
                            #self.message(name_+'Removed point', j)
                            self.message(False, name_,'Bad point::', focus_points[j,:])
                        else:
                            self.message(False, name_,'Good  point::', focus_points[j,:])
                    #focus_points = np.delete(focus_points, del_j, 0)            # remove points points far from median
                    #n_obj = focus_points.shape[0]
                    # focus_points = np.append(focus_points,
                    #                          np.full((1,4), -1),
                    #                          axis =0)
                    # Check more points if not enough good markers
                    if n_markers_ - len(del_j) < n_markers:
                        n_markers_ += 2
                        focus_points = np.append(focus_points,
                                                 np.full((2,4),-1),
                                                 axis=0)

        focus_points = np.delete(focus_points, del_j, 0)

        return focus_points


    def message(self, *args):
        """Print output text to console (default) or log file.

           If there is no logger, text is printed to the console.
           If a logger is assigned, and the first argument is False, text is
           printed to the log file, otherwise text is printed to the console.

        """

        i = 0
        if isinstance(args[0], bool):
            i = 1
            screen = args[0]
        else:
            screen = True

        msg = 'Autofocus::'
        for a in args[i:]:
            msg += str(a) + ' '

        if self.logger is None:
            print(msg)
        else:
            if screen:
                self.logger.log(21, msg)
            else:
                self.logger.info(msg)

    def delete_focus_images(self):
        """Delete images used for focusing."""

        if not self.hs.virtual:
            if self.rough_ims is not None:
                for f in self.rough_ims.filenames:
                    remove(f)

    def format_focus(self, focus_stack, filename=None):
        """Return processed focus frame file sizes.

           Objective positions are calculated for corresponding frames. The
           objective position series of JPEG frame sizes from each camera are
           determined to contain a signal if the kurtosis of the series is
           significant. Series with signals are summed and normalized.

           **Parameters:**
            - focus_data (Nx4 array): JPEG frame file sizes from the 4 cameras.

           **Returns:**
            - array (Nx2): The 1st column is the objective step and the 2nd
              column is the corresponding processed frame size.

        """

        name_ = 'FormatFocus::'
        hs = self.hs

        if hs.cam1.getFrameInterval() != hs.cam2.getFrameInterval():
            message(hs.logger,name_,'Frame interval mismatch')

        frame_interval = hs.cam1.getFrameInterval()
        spf = hs.obj.v*1000*hs.obj.spum*frame_interval # steps/frame

        # Remove frames after objective stops moving
        n_frames = len(focus_stack.frame)
        _frames = range(n_frames)
        objsteps = hs.obj.focus_start + np.array(_frames)*spf
        objsteps = objsteps[objsteps < hs.obj.focus_stop]

        # Number of formatted frames
        n_f_frames = len(objsteps)
        objsteps = np.reshape(objsteps, (n_f_frames,))

        # Calculate jpeg file size
        jpeg_size = get_jpeg_size(focus_stack)

        #formatted focus data
        f_fd = np.zeros(shape = (n_f_frames,))

        n_rows, n_cols = jpeg_size.shape
        for i in range(n_cols):
            # test if there is a tail in data and add if True
            #kurt_z, pvalue = stats.kurtosistest(focus_data[0:n_f_frames,i])
            kurt_z, pvalue = stats.kurtosistest(jpeg_size[:,i])
            if kurt_z > 1.96 and pvalue < 1e-6:
                self.message(False, name_,'Signal in', hs.channels[i], 'channel')
                f_fd = f_fd+jpeg_size[0:n_f_frames,i]

        # Normalize
        if np.sum(f_fd) == 0:
            return False
        else:
            f_fd = f_fd/ np.sum(f_fd)
            if filename is None:
                filename = 'x'+str(hs.x.position)
                filename+= 'y'+str(hs.y.position)+'.txt'
            else:
                filename += '.txt'
            focus_data = np.vstack((objsteps,f_fd)).T
            np.savetxt(path.join(hs.log_path,filename), focus_data)

            return focus_data

    def fit_mixed_gaussian(self, data):
        """Fit focus data & return optimal objective focus step.

           Focus objective step vs frame JPEG file size is fit to a mixed
           gaussian model. The optimal objective focus step is returned at step
           of the max fit JPEG file. If the objective focus step is not
           returned, False is returned.

           **Parameters:**
            - data (array Nx2): Focus data where the 1st column is the objective
              step and the 2nd column is the corresponding file size.

           **Returns:**
            - int: Optimal focus objective step if found (if not, False).

        """

        name_ = 'FitMixedGaussian::'
        hs = self.hs

        # initialize values
        max_peaks = 4
        # Initialize varibles
        amp = []; amp_lb = []; amp_ub = []
        cen = []; cen_lb = []; cen_ub = []
        sigma = []; sigma_lb = []; sigma_ub = []
        y = data[:,1]
        SST = np.sum((y-np.mean(y))**2)
        R2 = 0
        tolerance = 0.9                                                             # Tolerance for R2
        xfun = data[:,0]; yfun = data[:,1]

        # Add peaks until fit reaches threshold
        while len(amp) <= max_peaks and R2 < tolerance:
            # set initial guesses
            max_y = np.max(y)
            amp.append(max_y*10000)
            index = np.argmax(y)
            y = np.delete(y, index)
            index = np.where(data[:,1] == max_y)[0][0]
            cen.append(data[index,0])
            sigma.append(np.sum(data[:,1]**2)**0.5*10000)
            p0 = np.array([amp, cen, sigma])
            p0 = p0.flatten()

            # set bounds
            amp_lb.append(0); amp_ub.append(np.inf)
            cen_lb.append(np.min(data[:,0])); cen_ub.append(np.max(data[:,0]))
            sigma_lb.append(0); sigma_ub.append(np.inf)
            lo_bounds = np.array([amp_lb, cen_lb, sigma_lb])
            up_bounds = np.array([amp_ub, cen_ub, sigma_ub])
            lo_bounds = lo_bounds.flatten()
            up_bounds = up_bounds.flatten()

            # Optimize parameters
            results = least_squares(res_gaussian, p0, bounds=(lo_bounds,up_bounds),
                                    args=(data[:,0],data[:,1]))

            if not results.success:
                self.message(False,name_,results.message)
            else:
                R2 = 1 - np.sum(results.fun**2)/SST
                self.message(False,name_,'R2=',R2,'with',len(amp),'peaks')


            if results.success and R2 > tolerance:
                _objsteps = range(hs.obj.focus_start, hs.obj.focus_stop,
                                  int(hs.nyquist_obj/2))
                _focus = gaussian(_objsteps, results.x)
                optobjstep = int(_objsteps[np.argmax(_focus)])
                if optobjstep in (hs.obj.focus_start, hs.obj.focus_stop):
                    self.message(False, name_, 'Peak at endpoint: ', optobjstep)
                    optobjstep = False
            else:
                optobjstep = False
                if len(amp) == max_peaks:
                    self.message(False, name_, 'Bad fit')
                    break

        return optobjstep




# def calibrate(hs, pos_list):
#
#     e_ = enumerate(pos_list)
#     for index, pos_dict in e_:
# ##        while index <= 0:
# ##            index, pos_dict = e_.__next__()
# ##        # Position objective for optimal focus for Rough Scan
# ##        print(index)
#
#         hs.y.move(pos_dict['y_center'])
#         hs.x.move(pos_dict['x_center'])
#         hs.z.move([21500, 21500, 21500])
#
#         fs = hs.obj_stack()
#         f_fs = format_focus(hs, fs)
#         if f_fs is not False:
#             obj_pos = fit_mixed_gaussian(hs, f_fs)
#             if obj_pos:
#                 hs.obj.move(obj_pos)
#             else:
#                 obj_pos = int((hs.obj.focus_stop - hs.obj.focus_start)/2 + hs.obj.focus_start)
#         else:
#             obj_pos = int((hs.obj.focus_stop - hs.obj.focus_start)/2 + hs.obj.focus_start)
#
#         hs.obj.move(obj_pos)
#
#         pos_i = str(index)
#         # Initial scan of section
#         hs.y.move(pos_dict['y_initial'])
#         hs.x.move(pos_dict['x_initial'])
#         hs.obj.move(obj_pos)
#         rough_ims, scale = rough_focus(hs, pos_dict['n_tiles'], pos_dict['n_frames'], 'RoughScan'+pos_i)
#         for i in range(len(hs.channels)):
#             imageio.imwrite(path.join(hs.image_path,'c'+str(hs.channels[i])+'INIT'+pos_i+'.tiff'), rough_ims[i])
#
#         # Sum channels with signal
#         sum_im = image.sum_images(rough_ims)
#         imageio.imwrite(path.join(hs.image_path,'sum_im' + pos_i + '.tiff'), sum_im)
#     ##    sum_im = imageio.imread(path.join(hs.image_path,'sum_im.tiff'))
#     ##    scale = 16
#
#         # Find pixels to focus on
#         px_rows, px_cols = sum_im.shape
#         #n_markers = 3 + int((px_rows*px_cols*scale**2)**0.5*hs.resolution/1000)
#         n_markers = 6
#         ord_points = image.get_focus_points(sum_im, scale, n_markers*10)
#         np.savetxt(path.join(hs.image_path, 'ord_points'+pos_i+'.txt'), ord_points)
#
#     ##    ord_points = np.loadtxt(path.join(hs.image_path, 'ord_points.txt'))
#
#         #Get stage positions on in-focus points
#         focus_points = get_focus_data(hs, ord_points, n_markers, scale, pos_dict)
#         np.savetxt(path.join(hs.image_path, 'focus_points'+pos_i+'.txt'), focus_points)
#         last_point = focus_points[-1,3]
#         np.savetxt(path.join(hs.image_path, 'last_point'+pos_i+'.txt'), np.array([last_point]))
#     ##    focus_points = np.loadtxt(path.join(hs.image_path, 'focus_points.txt'))
#         pos_ord_points = ord_points[focus_points[:,3].astype(int)]
#         np.savetxt(path.join(hs.image_path, 'pos_ord_points'+pos_i+'.txt'), pos_ord_points)
#
#     z_list = [21320, 21380, 21440, 21560, 21620, 21680]
#     n_markers = 6
#     scale = 8
#     for motor in range(3):
#         for z in z_list:
#             print('moving motor ' + str(motor) + ' to ' + str(z))
#             z_pos = [21500, 21500, 21500]
#             z_pos[motor] = z
#             hs.z.move(z_pos)
#             for index, pos_dict in enumerate(pos_list):
#                 pos_i = str(index)
#                 pos_ord_points = np.loadtxt(path.join(hs.image_path,  'pos_ord_points'+pos_i+'.txt'))
#                 fp_name = ''
#                 for z_ in hs.z.position:
#                     fp_name += str(z_) + '_'
#                 fp_name += 'm'+str(motor)+'_'+str(pos_i) + '.txt'
#                 fp = get_focus_data(hs, pos_ord_points, n_markers, scale, pos_dict)
#                 if fp.any():
#                     np.savetxt(path.join(hs.image_path, fp_name), fp)
#                 else:
#                     print('no data for motor ' + str(motor) + ' at ' + str(z))


def autofocus(hs, pos_dict):
    """Finds and returns the objective step for optimal focus.

       The section defined by the *pos_dict* is imaged at a predefined objective
       position. Channel images with signal are summed together into 1 image.
       Ideal positions to focus on are extracted from the summed image. The
       optimal focus objective step are found from a number of focus positions
       and the median objective step is returned.

       **Parameters:**
        - hs (HiSeq): HiSeq object.
        - pos_dict (dict): Dictionary of stage position information.

       **Returns:**
        - int: Objective step for optimal focus.

     """


    start = time.time()
    old_obj_pos = pos_dict['obj_pos']
    # Scan section
    af = Autofocus(hs, pos_dict)

    if hs.AF == 'partial':
        af.partial_scan()
        old_obj_pos = None
    elif hs.AF == 'full':
        af.full_scan()
        old_obj_pos = None
    elif old_obj_pos is None:
        if hs.AF == 'partial once':
            af.partial_scan()
        if hs.AF == 'full once':
            af.full_scan()

    if old_obj_pos is None:
        try:
            af.message('Analyzing out of focus image')
            # Sum channels with signal
            sum_im = IA.sum_images(af.rough_ims.im, logger=hs.logger)
        except:
            sum_im = None
    else:
        sum_im = None

    # Find pixels to focus on
    if sum_im is not None:
        af.message('Finding potential focus positions')
        px_rows, px_cols = sum_im.shape
        n_markers = int((px_rows*px_cols*af.scale**2)**0.5*hs.resolution/1000)
        n_markers += 3
        if 'partial' in hs.AF:
            ord_points = IA.get_focus_points_partial(sum_im, af.scale, n_markers*10,hs.logger)
        else:
            ord_points = IA.get_focus_points(sum_im, af.scale, n_markers*10,hs.logger)
        af.message('Found',len(ord_points),'focus positions')

        # Get stage positions on in-focus points
        af.message('Finding optimal focus')
        if not n_markers % 2: n_markers += 1                                    # make sure n_markers is odd, to ensure median is a point and not average
        focus_points = af.get_focus_data(ord_points, n_markers)
        if focus_points.any():
            opt_obj_pos = int(np.median(focus_points[:,2]))
        else:
            af.message('FAILED::Could not find focus')
            opt_obj_pos = False
    elif old_obj_pos is not None:
        af.message('Using previous objective position')
        opt_obj_pos = old_obj_pos
    else:
        af.message('FAILED::No signal in channels')
        opt_obj_pos = False

    # Remove rough focus images
    af.delete_focus_images()

    stop = time.time()
    af_time = int((stop-start)/60)
    af.message('Completed in',af_time,'minutes')

    return opt_obj_pos



# def autofocus_test(hs, pos_dict, af = False):
#
#     hs.z.move([21500, 21500, 21500])
#     obj_pos = False
#     if af:
#       hs.y.move(pos_dict['y_center'])
#       hs.x.move(pos_dict['x_center'])
#       fs = hs.obj_stack()
#       f_fs = format_focus(hs, fs)
#       if f_fs is not False:
#           obj_pos = fit_mixed_gaussian(hs, f_fs)
#           if obj_pos:
#               hs.obj.move(obj_pos)
#
#     if not obj_pos:
#       obj_pos = int((hs.obj.focus_stop - hs.obj.focus_start)/2 + hs.obj.focus_start)
#       hs.obj.move(obj_pos)
#
#     # Initial scan of section
#     hs.y.move(pos_dict['y_initial'])
#     hs.x.move(pos_dict['x_initial'])
#
#     rough_ims, scale = rough_scan(hs, pos_dict['n_tiles'], pos_dict['n_frames'], image_name = 'INIT')
#     for i in range(len(hs.channels)):
#       imageio.imwrite(path.join(hs.image_path,'c'+str(hs.channels[i])+'INIT.tiff'), rough_ims[i])
#     ####    #rough_ims = []
#     ####    #for i in range(len(hs.channels)):
#     ####    #    rough_ims.append(imageio.imread(path.join(hs.image_path,'c'+str(hs.channels[i])+'RoughFocus.tiff')))
#     ####    #    scale = 16
#
#     # Sum channels with signal
#     sum_im = image.sum_images(rough_ims)
#     imageio.imwrite(path.join(hs.image_path,'INIT_sum_im.tiff'), sum_im)
#     ##    sum_im = imageio.imread(path.join(hs.image_path,'sum_tilt_im.tiff'))
#     ##    scale = 16
#
#     # Find pixels to focus on
#     px_rows, px_cols = sum_im.shape
#     n_markers = 3 + int((px_rows*px_cols*scale**2)**0.5*hs.resolution/1000)
#     ord_points = image.get_focus_points(sum_im, scale, n_markers*10)
#     np.savetxt(path.join(hs.image_path, 'INIT_ord_points.txt'), ord_points)
#     #ord_points = np.loadtxt(path.join(hs.image_path, 'INIT_ord_points.txt'))
#
#
#     # Get stage positions on in-focus points
#     focus_points = get_focus_data(hs, ord_points, n_markers, scale, pos_dict)
#     np.savetxt(path.join(hs.image_path, 'INIT_focus_points.txt'), focus_points)
#     last_point = focus_points[-1,3]
#     np.savetxt(path.join(hs.image_path, 'last_point.txt'), np.array([last_point]))
#
#     # Save focus positions
#     pos_points = ord_points[focus_points[:,3].astype(int)]
#
#     # Drastic Tilt
#     hs.y.move(pos_dict['y_initial'])
#     hs.x.move(pos_dict['x_initial'])
#     hs.z.move([21000, 22000, 21500])
#     rough_ims, scale = rough_focus(hs, pos_dict['n_tiles'], pos_dict['n_frames'], image_name = 'TILT')
#     for i in range(len(hs.channels)):
#        imageio.imwrite(path.join(hs.image_path,'c'+str(hs.channels[i])+'TILT.tiff'), rough_ims[i])
#
#     # Get stage positions on in-focus points
#     focus_points = get_focus_data(hs, pos_points, n_markers, scale, pos_dict)
#     np.savetxt(path.join(hs.image_path, 'TILT_focus_points.txt'), focus_points)
#     #focus_points = np.loadtxt(path.join(hs.image_path, 'TILT_focus_points.txt'))
#
#     # Get adjusted z stage positions for level image
#     hs.im_obj_pos = 30000
#     center, n_ip = planeFit(focus_points[:,0:3])
#     n_ip[2] = abs(n_ip[2])
#     z_pos = autolevel(hs, n_ip, center)
#     print('zpos', z_pos)
#     np.savetxt(path.join(hs.image_path, 'z_pos_raw.txt'), np.array(z_pos))
#     for i in range(3):
#        if z_pos[i] > 25000:
#            z_pos[i] = 25000
#     np.savetxt(path.join(hs.image_path, 'z_pos_check.txt'), np.array(z_pos))
#     print('leveling... ', z_pos)
#     hs.z.move(z_pos)
#
#     # Move to p=optimal objective position
#     for i in range(last_point, len(ord_points)):
#        [x_pos, y_pos] = hs.px_to_step(ord_points[i,0], ord_points[i,1], pos_dict, scale)
#        hs.y.move(y_pos)
#        hs.x.move(x_pos)
#        fs = hs.obj_stack()
#        f_fs = format_focus(hs, fs)
#        if f_fs is not False:
#           obj_pos = fit_mixed_gaussian(hs, f_fs)
#           if obj_pos:
#               np.savetxt(path.join(hs.image_path, 'last_focus_point.txt' ), ord_points[i,:])
#               break
#
#     # Image leveled planeFit
#     hs.y.move(pos_dict['y_initial'])
#     hs.x.move(pos_dict['x_initial'])
#     hs.obj.move(obj_pos)
#     rough_ims, scale = rough_focus(hs, pos_dict['n_tiles'], pos_dict['n_frames'], image_name = 'LVL')
#     for i in range(len(hs.channels)):
#        imageio.imwrite(path.join(hs.image_path,'c'+str(hs.channels[i])+'LVL.tiff'), rough_ims[i])
#
#     # Get stage positions on in-focus points
#     focus_points = get_focus_data(hs, pos_points, n_markers, scale, pos_dict)
#     np.savetxt(path.join(hs.image_path, 'LVL_focus_points.txt'), focus_points)
#
#     return z_pos, obj_pos

# def rough_scan(hs, n_tiles, n_frames, image_name = 'RoughScan'):
#     """Scan out of focus section and return stitched and normalized images.
#
#        The section is imaged at a predefined objective position. Multiple images
#        comprising the section are stitched together and possible scaled down (if
#        the images are larger the 256 kb) and then normalized.
#
#        **Parameters:**
#        - hs (HiSeq): HiSeq object.
#        - n_tiles (int): Number of x positions to image.
#        - n_frames (int): Number of frames to image.
#        - image_name (str): Common name for images, the default is 'RoughScan'.
#
#        **Returns:**
#        - list: Processed images of the section from 4 channels.
#        - int: Scale down factor of the images.
#        - list: Filenames of the raw images used to make the processed images.
#
#      """
#
#     name_ = 'RoughScan::'
#     x_initial = hs.x.position
#     y_initial = hs.y.position
#     # Move to rough focus position
#     #hs.obj.move(hs.obj.focus_rough)
#     #z_pos = [hs.z.focus_pos, hs.z.focus_pos, hs.z.focus_pos]
#     #hs.z.move(z_pos)
#     # Take rough focus image
#     message(hs.logger, True, name_+'Scanning section')
#     if not hs.virtual:
#         hs.scan(n_tiles, 1, n_frames, image_name)
#     hs.y.move(y_initial)
#     hs.x.move(x_initial)
#     rough_ims = []
#     files = []
#     # Stitch rough focus image
#     message(hs.logger, True, name_+'Stitching & Normalizing images')
#     for ch in hs.channels:
#         if hs.virtual:
#             im_path = hs.focus_data
#         else:
#             im_path = hs.image_path
#         df_x = IA.get_image_df(im_path, 'c'+str(ch)+'_'+image_name)
#         plane, scale_factor = IA.stitch(im_path, df_x, scaled = True)
#         rough_ims.append(IA.normalize(plane, scale_factor))
#         files += [*df_x.index]
#
#     return rough_ims, scale_factor, files

def userYN(*args):
    """Ask a user a Yes/No question and return True if Yes, False if No."""

    question = ''
    for a in args:
        question += str(a) + ' '

    response = True
    while response:
        answer = input(question + '? Y/N = ')
        answer = answer.upper().strip()
        if answer == 'Y':
            response = False
            answer = True
        elif answer == 'N':
            response = False
            answer = False

    return answer



def gaussian(x, *args):
    """Gaussian function for curve fitting."""

    name_ = 'Gaussian::'
    if len(args) == 1:
      args = args[0]

    n_peaks = int(len(args)/3)


    if len(args) - n_peaks*3 != 0:
      print('Unequal number of parameters')
    else:
      for i in range(n_peaks):
        amp = args[0:n_peaks]
        cen = args[n_peaks:n_peaks*2]
        sigma = args[n_peaks*2:n_peaks*3]

      g_sum = 0
      for i in range(len(amp)):
          g_sum += amp[i]*(1/(sigma[i]*(np.sqrt(2*np.pi))))*(np.exp((-1.0/2.0)*(((x-cen[i])/sigma[i])**2)))

      return g_sum

def res_gaussian(args, xfun, yfun):
    """Gaussian residual function for curve fitting."""

    g_sum = gaussian(xfun, args)

    return yfun-g_sum

def get_jpeg_size(obj_stack):
    """ Return filesizes of frames as jpegs."""

    n_frames = len(obj_stack.frame)
    n_channels = len(obj_stack.channel)
    ch_bg = np.zeros(shape=(n_channels))
    jpeg_size = np.zeros(shape=(n_frames, n_channels))

    # Get max pixel values in channel stack
    ch_max_px = obj_stack.max(dim=['frame', 'row', 'col'])
    # Get background pixel value (mode) in channel stack
    for i, ch in enumerate(obj_stack.channel.values):
        ch_bg[i] = stats.mode(obj_stack.sel(channel = ch), axis=None)[0][0]

    for ci, ch in enumerate(obj_stack.channel.values):
        size_ = np.empty(shape=(n_frames,))
        ch_stack = obj_stack.sel(channel = ch)
        # map px values from background value - max px to 0-255
        ch_stack = np.interp(ch_stack, (ch_bg[ci],ch_max_px.sel(channel=ch)), (0,255)).astype('uint8')
        for i in obj_stack.frame.values:
            im = ch_stack[i,:,:]
            with BytesIO() as f:
                imageio.imwrite(f, im, format='jpeg')
                jpeg_size[i,ci] = f.__sizeof__()

    return jpeg_size


def autolevel(hs, n_ip, centroid):
    """Level stage, work in progress."""

    # Find normal vector of motor plane
    mp = np.array(hs.z.get_motor_points(),dtype = float)
    mp[:,0] = mp[:,0] / hs.x.spum
    mp[:,1] = mp[:,1] / hs.y.spum
    mp[:,2] = mp[:,2] / hs.z.spum
    u_mp = mp[1,:] - mp[0,:]
    v_mp = mp[2,:] - mp[0,:]
    n_mp = np.cross(u_mp, v_mp)
    n_mp = n_mp/np.linalg.norm(n_mp)
    n_mp[2] = abs(n_mp[2])


    tilt = [0, 0, 1] - n_ip
    # Pick reference motor based on tilt of imaging plane
    if tilt[0] >= 0:
        p_mp = 0 # right motor
    elif tilt[1] >= 0:
        p_mp = 2 # left back motors
    else:
        p_mp = 1 # left front motor

    d_mp = -np.dot(n_mp, mp[p_mp,:])

    # Find objective position on imaging plane at reference motor
    d_ip = -np.dot(n_ip, centroid)

    mag_ip = np.linalg.norm(centroid)
    correction = [0, 0, mag_ip] - n_ip*mag_ip
    print('correction', correction)


    z_centroid = -(centroid[0]*n_mp[0] + centroid[1]*n_mp[1] + d_mp)/n_mp[2]
    # print(obj_mp)
    ##mp[p_mp,2] = obj_mp
    # # Calculate plane correction
    mag_mp = np.linalg.norm(np.array([centroid[0],centroid[1],z_centroid]))
    #mag_mp = np.linalg.norm(mp[p_mp,:])
    print('z mag',mag_mp)
    # n_ip = n_ip * mag_mp
    print('obj mag',mag_ip)
    # correction = [0, 0, mag_mp] - n_ip
    # #correction = [0, 0, 1] - n_ip

    # Calculate target motor plane for a flat, level image plane
    n_mp = n_mp * mag_mp
    print('n_mp', n_mp)
    correction = correction * mag_mp / mag_ip
    print('correction', correction)
    n_tp = n_mp +  correction
    print('target plane', n_tp)

    #n_tp = n_mp
    #n_tp = n_tp / np.linalg.norm(n_tp)
    #n_tp = n_tp * mag_mp

    # Move motor plane to preferred objective position
    offset_distance = hs.im_obj_pos/hs.obj.spum - centroid[2]
    offset_distance = offset_distance + hs.z.position[p_mp]/hs.z.spum
    #mp[p_mp,2] = offset_distance

    #offset_distance = int(offset_distance*hs.z.spum)

    #d_tp = -np.dot(n_tp, mp[p_mp,:])
    d_tp = -np.dot(n_tp, [centroid[0],centroid[1],z_centroid])

    z_pos = []
    for i in range(3):
        z_pos.append(int(-(n_tp[0]*mp[i,0] + n_tp[1]*mp[i,1] + d_tp)/n_tp[2]))

    # Convert back to z step position
    z_pos = np.array(z_pos)
    z_pos = z_pos * hs.z.spum
    z_pos = z_pos.astype('int')
    #hs.z.move(z_pos)

    return z_pos


def planeFit(points):
    """Fit points to a plane.

    Code copied from `math stackexchange
    <https://math.stackexchange.com/questions/99299/best-fitting-plane-given-a-set-of-points>`_

    Given an array, points, of shape (d,...) representing points in
    d-dimensional space, fit an d-dimensional plane to the points.

    **Example:**

    .. code-block:: python

        p, n = planeFit(points)

    **Parameters:**
     - points (array): Points of shape (d,...) representing points in
                      d-dimensional space.

    **Returns:**
     - array: Point, p, on the plane (the point-cloud centroid)
     - array: Normal, n of the plane

    """

    points = np.transpose(points)

    points = np.reshape(points, (np.shape(points)[0], -1)) # Collapse trialing dimensions
    assert points.shape[0] <= points.shape[1], "There are only {} points in {} dimensions.".format(points.shape[1], points.shape[0])
    ctr = points.mean(axis=1)
    x = points - ctr[:,np.newaxis]
    M = np.dot(x, x.T) # Could also use np.cov(x) here.
    return ctr, svd(M)[0][:,-1]<|MERGE_RESOLUTION|>--- conflicted
+++ resolved
@@ -1,8 +1,4 @@
 #!/usr/bin/python
-<<<<<<< HEAD
-#import pandas as pd
-=======
->>>>>>> 48d71648
 import numpy as np
 #from numpy.linalg import svd
 from os import path, listdir, stat, remove
@@ -361,7 +357,7 @@
             hs.x.move(x_pos)
             focus_stack = hs.obj_stack()
             if not hs.virtual:
-                focus_stack = IA.HiSeqImages(image_path = self.image_path, 
+                focus_stack = IA.HiSeqImages(image_path = self.image_path,
                                              obj_stack=focus_stack)
 
             focus_stack.correct_background()
