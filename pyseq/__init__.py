--- conflicted
+++ resolved
@@ -810,10 +810,6 @@
 
         """
 
-<<<<<<< HEAD
-=======
-
->>>>>>> 4f54f661
         dx = self.tile_width*1000-self.resolution*self.overlap                       # x stage delta in in microns
         dx = round(dx*self.x.spum)                                              # x stage delta in steps
 
